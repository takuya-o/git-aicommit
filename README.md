# GIT AI COMMIT

Tired of writing commit messages? Let the computer do it for you!

[![asciicast](demo.svg)](https://asciinema.org/a/fpL5Dkd74xO8yRTM15O49zOF9)

> It's shit, but better than "WIP"!

## Installation

```bash
npm install -g git-aicommit
```

## Configuration

<<<<<<< HEAD
This cli tool uses [standard rc files](https://www.npmjs.com/package/rc#standards):

- local `.git-aicommitrc`
- `$HOME/.git-aicommitrc`
- `$HOME/.git-aicommit/config`
- `$HOME/.config/git-aicommit`
- `$HOME/.config/git-aicommit/config`
- `/etc/git-aicommitrc`
- `/etc/git-aicommit/config`

Or [default config](config.js) is used if no config file is found.

### Command line arguments

```bash
git-aicommit --openAiKey="sk-..." --completionPromptParams.temperature=0.3 --no-autocommit
```

=======
You can override config file location by setting `GIT_AI_COMMIT_CONFIG` environment variable.
Defaults lookup location is `~/.git-ai-commit-config.js`.

Or [default config](config.js) is used if no config file is found.

To override default config, create a config file and export an object with the following properties:

```bash
touch ~/.git-ai-commit-config.js
```

```js
// ~/.git-ai-commit-config.js
module.exports = {
    openAiKey: process.env.OPENAI_API_KEY,
    addAllChangesBeforeCommit: true,
    autocommit: true,
    openCommitTextEditor: false,
    promptBeforeDiff: 'Read the following git diff for a multiple files:',
    promptAfterDiff: 'Generate 1 to 3 paragraphs to explain this diff to a human without mentioning changes themselves:',
    excludeFromDiff: [
        '*.lock'
    ],
    diffFilter: 'ACMRTUXB',
    completionPromptParams: {
        model: "text-davinci-002",
        max_tokens: 500,
        temperature: 0.2,
        top_p: 1,
        presence_penalty: 0,
        frequency_penalty: 0,
        best_of: 1,
        n: 1,
        stream: false,
        stop: ["\n\n\n"],
    }
}
```



>>>>>>> 7143d253
## Usage

```bash
export OPENAI_API_KEY=sk-YOUR_API_KEY
git-aicommit
```

Or make an alias:

```bash
alias gai='git-aicommit'

## And run it:
gai
```

It that simple!
    
<|MERGE_RESOLUTION|>--- conflicted
+++ resolved
@@ -14,7 +14,6 @@
 
 ## Configuration
 
-<<<<<<< HEAD
 This cli tool uses [standard rc files](https://www.npmjs.com/package/rc#standards):
 
 - local `.git-aicommitrc`
@@ -27,26 +26,14 @@
 
 Or [default config](config.js) is used if no config file is found.
 
-### Command line arguments
-
-```bash
-git-aicommit --openAiKey="sk-..." --completionPromptParams.temperature=0.3 --no-autocommit
-```
-
-=======
-You can override config file location by setting `GIT_AI_COMMIT_CONFIG` environment variable.
-Defaults lookup location is `~/.git-ai-commit-config.js`.
-
-Or [default config](config.js) is used if no config file is found.
-
 To override default config, create a config file and export an object with the following properties:
 
 ```bash
-touch ~/.git-ai-commit-config.js
+touch $HOME/.git-aicommitrc
 ```
 
 ```js
-// ~/.git-ai-commit-config.js
+// $HOME/.git-aicommitrc
 module.exports = {
     openAiKey: process.env.OPENAI_API_KEY,
     addAllChangesBeforeCommit: true,
@@ -73,9 +60,11 @@
 }
 ```
 
+### Command line arguments
 
-
->>>>>>> 7143d253
+```bash
+git-aicommit --openAiKey="sk-..." --completionPromptParams.temperature=0.3 --no-autocommit
+```
 ## Usage
 
 ```bash
